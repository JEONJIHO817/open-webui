{
	"'s', 'm', 'h', 'd', 'w' or '-1' for no expiration.": "'s', 'm', 'h', 'd', 'w' hoặc '-1' không hết hạn.",
	"(Beta)": "(Beta)",
	"(e.g. `sh webui.sh --api`)": "(vd: `sh webui.sh --api`)",
	"(latest)": "(mới nhất)",
	"{{modelName}} is thinking...": "{{modelName}} đang suy nghĩ...",
	"{{user}}'s Chats": "",
	"{{webUIName}} Backend Required": "{{webUIName}} Yêu cầu Backend",
	"a user": "người sử dụng",
	"About": "Giới thiệu",
	"Account": "Tài khoản",
	"Accurate information": "Thông tin chính xác",
	"Add a model": "Thêm mô hình",
	"Add a model tag name": "Thêm tên thẻ mô hình (tag)",
	"Add a short description about what this modelfile does": "Thêm mô tả ngắn về việc tệp mô tả mô hình (modelfile) này làm gì",
	"Add a short title for this prompt": "Thêm tiêu đề ngắn cho prompt này",
	"Add a tag": "Thêm thẻ (tag)",
	"Add Docs": "Thêm tài liệu",
	"Add Files": "Thêm tệp",
	"Add message": "Thêm tin nhắn",
	"Add Model": "",
	"Add Tags": "thêm thẻ",
	"Adjusting these settings will apply changes universally to all users.": "Các thay đổi cài đặt này sẽ áp dụng cho tất cả người sử dụng.",
	"admin": "quản trị viên",
	"Admin Panel": "Trang Quản trị",
	"Admin Settings": "Cài đặt hệ thống",
	"Advanced Parameters": "Các tham số Nâng cao",
	"all": "tất cả",
	"All Users": "Danh sách người sử dụng",
	"Allow": "Cho phép",
	"Allow Chat Deletion": "Cho phép Xóa nội dung chat",
	"alphanumeric characters and hyphens": "ký tự số và gạch nối",
	"Already have an account?": "Bạn đã có tài khoản?",
	"an assistant": "trợ lý",
	"and": "và",
	"API Base URL": "Đường dẫn tới API (API Base URL)",
	"API Key": "API Key",
	"API Key created.": "",
	"API keys": "",
	"API RPM": "API RPM",
	"Archive": "",
	"Archived Chats": "",
	"are allowed - Activate this command by typing": "được phép - Kích hoạt lệnh này bằng cách gõ",
	"Are you sure?": "Bạn có chắc chắn không?",
	"Attention to detail": "Có sự chú ý đến chi tiết của vấn đề",
	"Audio": "Âm thanh",
	"Auto-playback response": "Tự động phát lại phản hồi (Auto-playback)",
	"Auto-send input after 3 sec.": "Tự động gửi đầu vào sau 3 giây.",
	"AUTOMATIC1111 Base URL": "Đường dẫn kết nối tới AUTOMATIC1111 (Base URL)",
	"AUTOMATIC1111 Base URL is required.": "Base URL của AUTOMATIC1111 là bắt buộc.",
	"available!": "có sẵn!",
	"Back": "Quay lại",
	"Bad Response": "",
	"Being lazy": "Lười biếng",
	"Builder Mode": "Chế độ Builder",
	"Cancel": "Hủy bỏ",
	"Categories": "Danh mục",
	"Change Password": "Đổi Mật khẩu",
	"Chat": "Trò chuyện",
	"Chat History": "Lịch sử chat",
	"Chat History is off for this browser.": "Lịch sử chat đã tắt cho trình duyệt này.",
	"Chats": "Chat",
	"Check Again": "Kiểm tra Lại",
	"Check for updates": "Kiểm tra cập nhật",
	"Checking for updates...": "Đang kiểm tra cập nhật...",
	"Choose a model before saving...": "Chọn mô hình trước khi lưu...",
	"Chunk Overlap": "Chồng lấn (overlap)",
	"Chunk Params": "Cài đặt số lượng ký tự cho khối ký tự (chunk)",
	"Chunk Size": "Kích thước khối (size)",
	"Click here for help.": "Bấm vào đây để được trợ giúp.",
	"Click here to check other modelfiles.": "Bấm vào đây để kiểm tra các tệp mô tả mô hình (modelfiles) khác.",
	"Click here to select": "Bấm vào đây để chọn",
	"Click here to select documents.": "Bấm vào đây để chọn tài liệu.",
	"click here.": "bấm vào đây.",
	"Click on the user role button to change a user's role.": "Bấm vào nút trong cột VAI TRÒ để thay đổi quyền của người sử dụng.",
	"Close": "Đóng",
	"Collection": "Tổng hợp mọi tài liệu",
	"ComfyUI": "",
	"ComfyUI Base URL": "",
	"ComfyUI Base URL is required.": "",
	"Command": "Lệnh",
	"Confirm Password": "Xác nhận Mật khẩu",
	"Connections": "Kết nối",
	"Content": "Nội dung",
	"Context Length": "Độ dài ngữ cảnh (Context Length)",
	"Continue Response": "",
	"Conversation Mode": "Chế độ hội thoại",
	"Copied shared chat URL to clipboard!": "",
	"Copy": "",
	"Copy last code block": "Sao chép khối mã cuối cùng",
	"Copy last response": "Sao chép phản hồi cuối cùng",
	"Copy Link": "",
	"Copying to clipboard was successful!": "Sao chép vào clipboard thành công!",
	"Create a concise, 3-5 word phrase as a header for the following query, strictly adhering to the 3-5 word limit and avoiding the use of the word 'title':": "Tạo một cụm từ súc tích, 3-5 từ làm tiêu đề cho truy vấn sau, tuân thủ nghiêm ngặt giới hạn 3-5 từ và tránh sử dụng từ 'tiêu đề':",
	"Create a modelfile": "Tạo tệp mô tả cho mô hình",
	"Create Account": "Tạo Tài khoản",
	"Created at": "Được tạo vào lúc",
	"Created At": "",
	"Current Model": "Mô hình hiện tại",
	"Current Password": "Mật khẩu hiện tại",
	"Custom": "Tùy chỉnh",
	"Customize Ollama models for a specific purpose": "Tùy chỉnh các mô hình dựa trên Ollama cho một mục đích cụ thể",
	"Dark": "Tối",
	"Database": "Cơ sở dữ liệu",
	"DD/MM/YYYY HH:mm": "DD/MM/YYYY HH:mm",
	"Default": "Mặc định",
	"Default (Automatic1111)": "Mặc định (Automatic1111)",
	"Default (SentenceTransformers)": "",
	"Default (Web API)": "Mặc định (Web API)",
	"Default model updated": "Mô hình mặc định đã được cập nhật",
	"Default Prompt Suggestions": "Đề xuất prompt mặc định",
	"Default User Role": "Vai trò mặc định",
	"delete": "xóa",
	"Delete": "",
	"Delete a model": "Xóa mô hình",
	"Delete chat": "Xóa nội dung chat",
	"Delete Chat": "",
	"Delete Chats": "Xóa nội dung chat",
	"Delete User": "",
	"Deleted {{deleteModelTag}}": "Đã xóa {{deleteModelTag}}",
	"Deleted {{tagName}}": "",
	"Description": "Mô tả",
	"Didn't fully follow instructions": "Không tuân theo chỉ dẫn một cách đầy đủ",
	"Disabled": "Đã vô hiệu hóa",
	"Discover a modelfile": "Khám phá thêm các mô hình mới",
	"Discover a prompt": "Khám phá thêm prompt mới",
	"Discover, download, and explore custom prompts": "Tìm kiếm, tải về và khám phá thêm các prompt tùy chỉnh",
	"Discover, download, and explore model presets": "Tìm kiếm, tải về và khám phá thêm các thiết lập mô hình sẵn",
	"Display the username instead of You in the Chat": "Hiển thị tên người sử dụng thay vì 'Bạn' trong nội dung chat",
	"Document": "Tài liệu",
	"Document Settings": "Cấu hình kho tài liệu",
	"Documents": "Tài liệu",
	"does not make any external connections, and your data stays securely on your locally hosted server.": "không thực hiện bất kỳ kết nối ngoài nào, và dữ liệu của bạn vẫn được lưu trữ an toàn trên máy chủ lưu trữ cục bộ của bạn.",
	"Don't Allow": "Không Cho phép",
	"Don't have an account?": "Không có tài khoản?",
	"Don't like the style": "Không thích phong cách trả lời",
	"Download": "",
	"Download Database": "Tải xuống Cơ sở dữ liệu",
	"Drop any files here to add to the conversation": "Thả bất kỳ tệp nào ở đây để thêm vào nội dung chat",
	"e.g. '30s','10m'. Valid time units are 's', 'm', 'h'.": "vd: '30s','10m'. Đơn vị thời gian hợp lệ là 's', 'm', 'h'.",
	"Edit": "",
	"Edit Doc": "Thay đổi tài liệu",
	"Edit User": "Thay đổi thông tin người sử dụng",
	"Email": "Email",
	"Embedding Model Engine": "",
	"Embedding model set to \"{{embedding_model}}\"": "",
	"Enable Chat History": "Bật Lịch sử chat",
	"Enable New Sign Ups": "Cho phép đăng ký mới",
	"Enabled": "Đã bật",
	"Enter {{role}} message here": "Nhập yêu cầu của {{role}} ở đây",
	"Enter Chunk Overlap": "Nhập Chunk chồng lấn (overlap)",
	"Enter Chunk Size": "Nhập Kích thước Chunk",
	"Enter Image Size (e.g. 512x512)": "Nhập Kích thước ảnh (vd: 512x512)",
	"Enter LiteLLM API Base URL (litellm_params.api_base)": "Nhập URL Cơ bản API LiteLLM (litellm_params.api_base)",
	"Enter LiteLLM API Key (litellm_params.api_key)": "Nhập Khóa API LiteLLM (litellm_params.api_key)",
	"Enter LiteLLM API RPM (litellm_params.rpm)": "Nhập RPM API LiteLLM (litellm_params.rpm)",
	"Enter LiteLLM Model (litellm_params.model)": "Nhập Mô hình LiteLLM (litellm_params.model)",
	"Enter Max Tokens (litellm_params.max_tokens)": "Nhập Số Token Tối đa (litellm_params.max_tokens)",
	"Enter model tag (e.g. {{modelTag}})": "Nhập thẻ mô hình (vd: {{modelTag}})",
	"Enter Number of Steps (e.g. 50)": "Nhập số Steps (vd: 50)",
	"Enter Relevance Threshold": "",
	"Enter stop sequence": "Nhập stop sequence",
	"Enter Top K": "Nhập Top K",
	"Enter URL (e.g. http://127.0.0.1:7860/)": "Nhập URL (vd: http://127.0.0.1:7860/)",
	"Enter Your Email": "Nhập Email của bạn",
	"Enter Your Full Name": "Nhập Họ và Tên của bạn",
	"Enter Your Password": "Nhập Mật khẩu của bạn",
	"Experimental": "Thử nghiệm",
	"Export All Chats (All Users)": "Tải về tất cả nội dung chat (tất cả mọi người)",
	"Export Chats": "Tải nội dung chat về máy",
	"Export Documents Mapping": "Tải cấu trúc tài liệu về máy",
	"Export Modelfiles": "Tải tệp mô tả về máy",
	"Export Prompts": "Tải các prompt về máy",
	"Failed to create API Key.": "",
	"Failed to read clipboard contents": "Không thể đọc nội dung clipboard",
	"Feel free to add specific details": "Mô tả chi tiết về chất lượng của câu hỏi và phương án trả lời",
	"File Mode": "Chế độ Tệp văn bản",
	"File not found.": "Không tìm thấy tệp.",
	"Fingerprint spoofing detected: Unable to use initials as avatar. Defaulting to default profile image.": "",
	"Fluidly stream large external response chunks": "",
	"Focus chat input": "Tập trung vào nội dung chat",
	"Followed instructions perfectly": "Tuân theo chỉ dẫn một cách hoàn hảo",
	"Format your variables using square brackets like this:": "Định dạng các biến của bạn bằng cách sử dụng dấu ngoặc vuông như thế này:",
	"From (Base Model)": "Từ (Base Model)",
	"Full Screen Mode": "Chế độ Toàn màn hình",
	"General": "Cài đặt chung",
	"General Settings": "Cấu hình chung",
	"Generation Info": "",
	"Good Response": "",
	"has no conversations.": "",
	"Hello, {{name}}": "Xin chào, {{name}}",
	"Hide": "Ẩn",
	"Hide Additional Params": "Ẩn Các tham số bổ sung",
	"How can I help you today?": "Tôi có thể giúp gì cho bạn hôm nay?",
	"Hybrid Search": "",
	"Image Generation (Experimental)": "Tạo ảnh (thử nghiệm)",
	"Image Generation Engine": "Công cụ tạo ảnh",
	"Image Settings": "Cài đặt ảnh",
	"Images": "Hình ảnh",
	"Import Chats": "Nạp lại nội dung chat",
	"Import Documents Mapping": "Nạp cấu trúc tài liệu",
	"Import Modelfiles": "Nạp tệp mô tả",
	"Import Prompts": "Nạp các prompt lên hệ thống",
	"Include `--api` flag when running stable-diffusion-webui": "Bao gồm flag `--api` khi chạy stable-diffusion-webui",
	"Interface": "Giao diện",
	"join our Discord for help.": "tham gia Discord của chúng tôi để được trợ giúp.",
	"JSON": "JSON",
	"JWT Expiration": "JWT Hết hạn",
	"JWT Token": "Token JWT",
	"Keep Alive": "Giữ kết nối",
	"Keyboard shortcuts": "Phím tắt",
	"Language": "Ngôn ngữ",
	"Last Active": "",
	"Light": "Sáng",
	"Listening...": "Đang nghe...",
	"LLMs can make mistakes. Verify important information.": "Hệ thống có thể tạo ra nội dung không chính xác hoặc sai. Hãy kiểm chứng kỹ lưỡng thông tin trước khi tiếp nhận và sử dụng.",
	"Made by OpenWebUI Community": "Được tạo bởi Cộng đồng OpenWebUI",
	"Make sure to enclose them with": "Hãy chắc chắn bao quanh chúng bằng",
	"Manage LiteLLM Models": "Quản lý mô hình với LiteLLM",
	"Manage Models": "Quản lý mô hình",
	"Manage Ollama Models": "Quản lý mô hình với Ollama",
	"Max Tokens": "Max Tokens",
	"Maximum of 3 models can be downloaded simultaneously. Please try again later.": "Tối đa 3 mô hình có thể được tải xuống cùng lúc. Vui lòng thử lại sau.",
	"Mirostat": "Mirostat",
	"Mirostat Eta": "Mirostat Eta",
	"Mirostat Tau": "Mirostat Tau",
	"MMMM DD, YYYY": "MMMM DD, YYYY",
	"MMMM DD, YYYY HH:mm": "",
	"Model '{{modelName}}' has been successfully downloaded.": "Mô hình '{{modelName}}' đã được tải xuống thành công.",
	"Model '{{modelTag}}' is already in queue for downloading.": "Mô hình '{{modelTag}}' đã có trong hàng đợi để tải xuống.",
	"Model {{modelId}} not found": "Không tìm thấy Mô hình {{modelId}}",
	"Model {{modelName}} already exists.": "Mô hình {{modelName}} đã tồn tại.",
	"Model filesystem path detected. Model shortname is required for update, cannot continue.": "",
	"Model Name": "Tên Mô hình",
	"Model not selected": "Chưa chọn Mô hình",
	"Model Tag Name": "Tên thẻ Mô hình",
	"Model Whitelisting": "Whitelist mô hình",
	"Model(s) Whitelisted": "các mô hình được cho vào danh sách Whitelist",
	"Modelfile": "Tệp Mô hình",
	"Modelfile Advanced Settings": "Cài đặt Nâng cao Tệp Mô hình",
	"Modelfile Content": "Nội dung Tệp Mô hình",
	"Modelfiles": "Tệp Mô hình",
	"Models": "Mô hình",
	"More": "",
	"My Documents": "Tài liệu của tôi",
	"My Modelfiles": "Tệp Mô hình của tôi",
	"My Prompts": "Các prompt của tôi",
	"Name": "Tên",
	"Name Tag": "Tên Thẻ",
	"Name your modelfile": "Đặt tên cho tệp mô hình của bạn",
	"New Chat": "Tạo cuộc trò chuyện mới",
	"New Password": "Mật khẩu mới",
	"Not factually correct": "Không chính xác so với thực tế",
	"Not sure what to add?": "Không chắc phải thêm gì?",
	"Not sure what to write? Switch to": "Không chắc phải viết gì? Chuyển sang",
	"Notifications": "Thông báo trên máy tính (Notification)",
	"Off": "Tắt",
	"Okay, Let's Go!": "Được rồi, Bắt đầu thôi!",
	"OLED Dark": "",
	"Ollama": "",
	"Ollama Base URL": "Đường dẫn tới API của Ollama (Ollama Base URL)",
	"Ollama Version": "Phiên bản Ollama",
	"On": "Bật",
	"Only": "Only",
	"Only alphanumeric characters and hyphens are allowed in the command string.": "Chỉ ký tự số và gạch nối được phép trong chuỗi lệnh.",
	"Oops! Hold tight! Your files are still in the processing oven. We're cooking them up to perfection. Please be patient and we'll let you know once they're ready.": "Vui lòng kiên nhẫn chờ đợi! Các tệp của bạn vẫn đang trong được phân tích và xử lý. Chúng tôi đang cố gắng hoàn thành chúng. Vui lòng kiên nhẫn và chúng tôi sẽ cho bạn biết khi chúng sẵn sàng.",
	"Oops! Looks like the URL is invalid. Please double-check and try again.": "Rất tiếc! URL dường như không hợp lệ. Vui lòng kiểm tra lại và thử lại.",
	"Oops! You're using an unsupported method (frontend only). Please serve the WebUI from the backend.": "Rất tiếc! Bạn đang sử dụng một phương thức không được hỗ trợ (chỉ dành cho frontend). Vui lòng cung cấp phương thức cho WebUI từ phía backend.",
	"Open": "Mở",
	"Open AI": "Open AI",
	"Open AI (Dall-E)": "Open AI (Dall-E)",
	"Open new chat": "Mở nội dung chat mới",
	"OpenAI": "",
	"OpenAI API": "API OpenAI",
	"OpenAI API Config": "",
	"OpenAI API Key is required.": "Bắt buộc nhập API OpenAI Key.",
	"OpenAI URL/Key required.": "",
	"or": "hoặc",
	"Other": "Khác",
	"Parameters": "Tham số",
	"Password": "Mật khẩu",
	"PDF document (.pdf)": "",
	"PDF Extract Images (OCR)": "Trích xuất ảnh từ PDF (OCR)",
	"pending": "đang chờ phê duyệt",
	"Permission denied when accessing microphone: {{error}}": "Quyền truy cập micrô bị từ chối: {{error}}",
	"Plain text (.txt)": "",
	"Playground": "Thử nghiệm (Playground)",
<<<<<<< HEAD
	"Positive attitude": "Thể hiện thái độ tích cực",
	"Profile Image": "",
	"Prompt (e.g. Tell me a fun fact about the Roman Empire)": "",
=======
	"Archived Chats": "bản ghi trò chuyện",
	"Profile": "Hồ sơ",
>>>>>>> c7fa024b
	"Prompt Content": "Nội dung prompt",
	"Prompt suggestions": "Gợi ý prompt",
	"Prompts": "Prompt",
	"Pull a model from Ollama.com": "Tải mô hình từ Ollama.com",
	"Pull Progress": "Tiến trình Tải xuống",
	"Query Params": "Tham số Truy vấn",
	"RAG Template": "Mẫu prompt cho RAG",
	"Raw Format": "Raw Format",
	"Read Aloud": "",
	"Record voice": "Ghi âm",
	"Redirecting you to OpenWebUI Community": "Đang chuyển hướng bạn đến Cộng đồng OpenWebUI",
	"Refused when it shouldn't have": "Từ chối trả lời mà nhẽ không nên làm vậy",
	"Regenerate": "",
	"Release Notes": "Mô tả những cập nhật mới",
	"Relevance Threshold": "",
	"Remove": "",
	"Repeat Last N": "Repeat Last N",
	"Repeat Penalty": "Repeat Penalty",
	"Request Mode": "Request Mode",
	"Reranking model set to \"{{reranking_model}}\"": "",
	"Reset Vector Storage": "Cài đặt lại Vector Storage",
	"Response AutoCopy to Clipboard": "Tự động Sao chép Phản hồi vào clipboard",
	"Role": "Vai trò",
	"Rosé Pine": "Rosé Pine",
	"Rosé Pine Dawn": "Rosé Pine Dawn",
	"Save": "Lưu",
	"Save & Create": "Lưu & Tạo",
	"Save & Submit": "Lưu & Gửi",
	"Save & Update": "Lưu & Cập nhật",
	"Saving chat logs directly to your browser's storage is no longer supported. Please take a moment to download and delete your chat logs by clicking the button below. Don't worry, you can easily re-import your chat logs to the backend through": "Không còn hỗ trợ lưu trữ lịch sử chat trực tiếp vào bộ nhớ trình duyệt của bạn. Vui lòng dành thời gian để tải xuống và xóa lịch sử chat của bạn bằng cách nhấp vào nút bên dưới. Đừng lo lắng, bạn có thể dễ dàng nhập lại lịch sử chat của mình vào backend thông qua",
	"Scan": "Quét tài liệu",
	"Scan complete!": "Quét hoàn tất!",
	"Scan for documents from {{path}}": "Quét tài liệu từ đường dẫn: {{path}}",
	"Search": "Tìm kiếm",
	"Search a model": "",
	"Search Documents": "Tìm tài liệu",
	"Search Prompts": "Tìm prompt",
	"See readme.md for instructions": "Xem readme.md để biết hướng dẫn",
	"See what's new": "Xem những cập nhật mới",
	"Seed": "Seed",
	"Select a mode": "Chọn một chế độ",
	"Select a model": "Chọn mô hình",
	"Select an Ollama instance": "Chọn một thực thể Ollama",
	"Send a Message": "Gửi yêu cầu",
	"Send message": "Gửi yêu cầu",
	"Server connection verified": "Kết nối máy chủ đã được xác minh",
	"Set as default": "Đặt làm mặc định",
	"Set Default Model": "Đặt Mô hình Mặc định",
	"Set Image Size": "Đặt Kích thước ảnh",
	"Set Steps": "Đặt Số Bước",
	"Set Title Auto-Generation Model": "Đặt tiêu đề tự động",
	"Set Voice": "Đặt Giọng nói",
	"Settings": "Cài đặt",
	"Settings saved successfully!": "Cài đặt đã được lưu thành công!",
	"Share": "",
	"Share Chat": "",
	"Share to OpenWebUI Community": "Chia sẻ đến Cộng đồng OpenWebUI",
	"short-summary": "tóm tắt ngắn",
	"Show": "Hiển thị",
	"Show Additional Params": "Hiển thị Tham số Bổ sung",
	"Show shortcuts": "Hiển thị phím tắt",
	"Showcased creativity": "Thể hiện sự sáng tạo",
	"sidebar": "thanh bên",
	"Sign in": "Đăng nhập",
	"Sign Out": "Đăng xuất",
	"Sign up": "Đăng ký",
	"Signing in": "",
	"Speech recognition error: {{error}}": "Lỗi nhận dạng giọng nói: {{error}}",
	"Speech-to-Text Engine": "Công cụ Nhận dạng Giọng nói",
	"SpeechRecognition API is not supported in this browser.": "Trình duyệt này không hỗ trợ API Nhận dạng Giọng nói.",
	"Stop Sequence": "Trình tự Dừng",
	"STT Settings": "Cài đặt Nhận dạng Giọng nói",
	"Submit": "Gửi",
	"Subtitle (e.g. about the Roman Empire)": "",
	"Success": "Thành công",
	"Successfully updated.": "Đã cập nhật thành công.",
	"Sync All": "Đồng bộ hóa Tất cả",
	"System": "Hệ thống",
	"System Prompt": "Prompt Hệ thống (System Prompt)",
	"Tags": "Thẻ",
	"Tell us more:": "Hãy cho chúng tôi hiểu thêm về chất lượng của câu trả lời:",
	"Temperature": "Temperature",
	"Template": "Mẫu",
	"Text Completion": "Hoàn tất Văn bản",
	"Text-to-Speech Engine": "Công cụ Chuyển Văn bản thành Giọng nói",
	"Tfs Z": "Tfs Z",
	"Thanks for your feedback!": "Cám ơn bạn đã gửi phản hồi!",
	"Theme": "Chủ đề",
	"This ensures that your valuable conversations are securely saved to your backend database. Thank you!": "Điều này đảm bảo rằng các nội dung chat có giá trị của bạn được lưu an toàn vào cơ sở dữ liệu backend của bạn. Cảm ơn bạn!",
	"This setting does not sync across browsers or devices.": "Cài đặt này không đồng bộ hóa trên các trình duyệt hoặc thiết bị.",
	"Thorough explanation": "Giải thích kỹ lưỡng",
	"Tip: Update multiple variable slots consecutively by pressing the tab key in the chat input after each replacement.": "Mẹo: Cập nhật nhiều khe biến liên tiếp bằng cách nhấn phím tab trong đầu vào trò chuyện sau mỗi việc thay thế.",
	"Title": "Tiêu đề",
	"Title (e.g. Tell me a fun fact)": "",
	"Title Auto-Generation": "Tự động Tạo Tiêu đề",
	"Title Generation Prompt": "Prompt tạo tiêu đề",
	"to": "đến",
	"To access the available model names for downloading,": "Để truy cập các tên mô hình có sẵn để tải xuống,",
	"To access the GGUF models available for downloading,": "Để truy cập các mô hình GGUF có sẵn để tải xuống,",
	"to chat input.": "đến đầu vào trò chuyện.",
	"Toggle settings": "Bật/tắt cài đặt",
	"Toggle sidebar": "Bật/tắt thanh bên",
	"Top K": "Top K",
	"Top P": "Top P",
	"Trouble accessing Ollama?": "Gặp vấn đề khi truy cập Ollama?",
	"TTS Settings": "Cài đặt Chuyển văn bản thành Giọng nói",
	"Type Hugging Face Resolve (Download) URL": "Nhập URL Hugging Face Resolve (Tải xuống)",
	"Uh-oh! There was an issue connecting to {{provider}}.": "Ồ! Đã xảy ra sự cố khi kết nối với {{provider}}.",
	"Unknown File Type '{{file_type}}', but accepting and treating as plain text": "Loại Tệp Không xác định '{{file_type}}', nhưng đang chấp nhận và xử lý như văn bản thô",
	"Update and Copy Link": "",
	"Update Embedding Model": "",
	"Update embedding model (e.g. {{model}})": "",
	"Update password": "Cập nhật mật khẩu",
	"Update Reranking Model": "",
	"Update reranking model (e.g. {{model}})": "",
	"Upload a GGUF model": "Tải lên mô hình GGUF",
	"Upload files": "Tải tệp lên hệ thống",
	"Upload Progress": "Tiến trình tải tệp lên hệ thống",
	"URL Mode": "Chế độ URL",
	"Use '#' in the prompt input to load and select your documents.": "Sử dụng '#' trong đầu vào của prompt để tải về và lựa chọn tài liệu của bạn cần truy vấn.",
	"Use Gravatar": "Sử dụng Gravatar",
	"Use Initials": "",
	"user": "Người sử dụng",
	"User Permissions": "Phân quyền sử dụng",
	"Users": "người sử dụng",
	"Utilize": "Sử dụng",
	"Valid time units:": "Đơn vị thời gian hợp lệ:",
	"variable": "biến",
	"variable to have them replaced with clipboard content.": "biến để có chúng được thay thế bằng nội dung clipboard.",
	"Version": "Version",
	"Warning: If you update or change your embedding model, you will need to re-import all documents.": "",
	"Web": "Web",
	"Webhook URL": "",
	"WebUI Add-ons": "Tiện ích WebUI",
	"WebUI Settings": "Cài đặt WebUI",
	"WebUI will make requests to": "WebUI sẽ thực hiện các yêu cầu đến",
	"What’s New in": "",
	"When history is turned off, new chats on this browser won't appear in your history on any of your devices.": "Khi chế độ lịch sử chat đã tắt, các nội dung chat mới trên trình duyệt này sẽ không xuất hiện trên bất kỳ thiết bị nào của bạn.",
	"Whisper (Local)": "Whisper (Local)",
	"Write a prompt suggestion (e.g. Who are you?)": "Hãy viết một prompt (vd: Bạn là ai?)",
	"Write a summary in 50 words that summarizes [topic or keyword].": "Viết một tóm tắt trong vòng 50 từ cho [chủ đề hoặc từ khóa].",
	"You": "Bạn",
	"You're a helpful assistant.": "Bạn là một trợ lý hữu ích.",
	"You're now logged in.": "Bạn đã đăng nhập."
}<|MERGE_RESOLUTION|>--- conflicted
+++ resolved
@@ -285,14 +285,8 @@
 	"Permission denied when accessing microphone: {{error}}": "Quyền truy cập micrô bị từ chối: {{error}}",
 	"Plain text (.txt)": "",
 	"Playground": "Thử nghiệm (Playground)",
-<<<<<<< HEAD
-	"Positive attitude": "Thể hiện thái độ tích cực",
-	"Profile Image": "",
-	"Prompt (e.g. Tell me a fun fact about the Roman Empire)": "",
-=======
 	"Archived Chats": "bản ghi trò chuyện",
 	"Profile": "Hồ sơ",
->>>>>>> c7fa024b
 	"Prompt Content": "Nội dung prompt",
 	"Prompt suggestions": "Gợi ý prompt",
 	"Prompts": "Prompt",
